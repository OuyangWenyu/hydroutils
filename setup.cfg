[bumpversion]
<<<<<<< HEAD
current_version = 0.0.4
=======
current_version = 0.0.7
>>>>>>> e199c689
commit = True
tag = True

[bumpversion:file:setup.py]
search = version='{current_version}'
replace = version='{new_version}'

[bumpversion:file:hydroutils/__init__.py]
search = __version__ = '{current_version}'
replace = __version__ = '{new_version}'

[bdist_wheel]
universal = 1

[flake8]
exclude = docs

[aliases]
test = pytest

[tool:pytest]
collect_ignore = ['setup.py']<|MERGE_RESOLUTION|>--- conflicted
+++ resolved
@@ -1,9 +1,5 @@
 [bumpversion]
-<<<<<<< HEAD
-current_version = 0.0.4
-=======
 current_version = 0.0.7
->>>>>>> e199c689
 commit = True
 tag = True
 
